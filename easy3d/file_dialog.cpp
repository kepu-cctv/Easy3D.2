/*
*	Copyright (C) 2015 by Liangliang Nan (liangliang.nan@gmail.com)
*	https://3d.bk.tudelft.nl/liangliang/
*
*	This file is part of Easy3D: software for processing and rendering
*   meshes and point clouds.
*
*	Easy3D is free software; you can redistribute it and/or modify
*	it under the terms of the GNU General Public License Version 3
*	as published by the Free Software Foundation.
*
*	Easy3D is distributed in the hope that it will be useful,
*	but WITHOUT ANY WARRANTY; without even the implied warranty of
*	MERCHANTABILITY or FITNESS FOR A PARTICULAR PURPOSE. See the
*	GNU General Public License for more details.
*
*	You should have received a copy of the GNU General Public License
*	along with this program. If not, see <http://www.gnu.org/licenses/>.
*/

/** ----------------------------------------------------------
 *
 * the code is adapted from NanoGUI with enhancement and improvement.
 *		- NanoGUI (Nov 17th, 2018)
 * The original code is available at
 * https://github.com/wjakob/nanogui/blob/master/src/common.cpp
 *
 * NanoGUI is a minimalistic cross-platform widget library for OpenGL 3.x
 * or higher.
 *
 *----------------------------------------------------------*/


#include <easy3d/file_dialog.h>

#include <algorithm>
#include <stdexcept>

#if defined(_WIN32)
#  include <Windows.h>
#else
<<<<<<< HEAD
// #  include <locale.h>
// #  include <signal.h>
// #  include <sys/dir.h>
#  include<stdexcept>
#  include<algorithm>
=======
#  include <locale.h>
#  include <signal.h>
#  include <sys/dir.h>
>>>>>>> 630e3529
#endif


namespace easy3d {

	std::string file_dialog(const std::vector<std::pair<std::string, std::string>> &filetypes, bool save) {
		auto result = file_dialog(filetypes, save, false);
		return result.empty() ? "" : result.front();
	}

#if !defined(__APPLE__)
	std::vector<std::string> file_dialog(const std::vector<std::pair<std::string, std::string>> &filetypes, bool save, bool multiple) {
		static const int FILE_DIALOG_MAX_BUFFER = 16384;
		if (save && multiple) {
			throw std::invalid_argument("save and multiple must not both be true.");
		}

#if defined(_WIN32)
		OPENFILENAMEW ofn;
		ZeroMemory(&ofn, sizeof(OPENFILENAMEW));
		ofn.hwndOwner = GetForegroundWindow();
		ofn.hInstance = 0;
		ofn.lStructSize = sizeof(OPENFILENAMEW);
		wchar_t tmp[FILE_DIALOG_MAX_BUFFER];
		ofn.lpstrFile = tmp;
		ZeroMemory(tmp, sizeof(tmp));
		ofn.nMaxFile = FILE_DIALOG_MAX_BUFFER;
		ofn.nFilterIndex = 1;

		std::string filter;

		if (!save && filetypes.size() > 1) {
			filter.append("Supported Formats (");
			for (size_t i = 0; i < filetypes.size(); ++i) {
				filter.append("*.");
				filter.append(filetypes[i].first);
				if (i + 1 < filetypes.size())
					filter.append("; ");
			}
			filter.append(")");
			filter.push_back('\0');
			for (size_t i = 0; i < filetypes.size(); ++i) {
				filter.append("*.");
				filter.append(filetypes[i].first);
				if (i + 1 < filetypes.size())
					filter.append("; ");
			}
			filter.push_back('\0');
		}
		for (auto pair : filetypes) {
			filter.append(pair.second);
			filter.append(" (*.");
			filter.append(pair.first);
			filter.append(")");
			filter.push_back('\0');
			filter.append("*.");
			filter.append(pair.first);
			filter.push_back('\0');
		}

		// for all files (*.*)
		filter.append("All Files (*.*)");
		filter.push_back('\0');
		filter.append("*.*");
		filter.push_back('\0');

		int size = MultiByteToWideChar(CP_UTF8, 0, &filter[0], (int)filter.size(), NULL, 0);
		std::wstring wfilter(size, 0);
		MultiByteToWideChar(CP_UTF8, 0, &filter[0], (int)filter.size(), &wfilter[0], size);

		ofn.lpstrFilter = wfilter.data();

		if (save) {
			ofn.Flags = OFN_EXPLORER | OFN_NOCHANGEDIR | OFN_PATHMUSTEXIST | OFN_OVERWRITEPROMPT;
			if (GetSaveFileNameW(&ofn) == FALSE)
				return {};
		}
		else {
			ofn.Flags = OFN_EXPLORER | OFN_NOCHANGEDIR | OFN_PATHMUSTEXIST | OFN_FILEMUSTEXIST;
			if (multiple)
				ofn.Flags |= OFN_ALLOWMULTISELECT;
			if (GetOpenFileNameW(&ofn) == FALSE)
				return {};
		}

		size_t i = 0;
		std::vector<std::string> result;
		while (tmp[i] != '\0') {
			std::string filename;
			int tmpSize = (int)wcslen(&tmp[i]);
			if (tmpSize > 0) {
				int filenameSize = WideCharToMultiByte(CP_UTF8, 0, &tmp[i], tmpSize, NULL, 0, NULL, NULL);
				filename.resize(filenameSize, 0);
				WideCharToMultiByte(CP_UTF8, 0, &tmp[i], tmpSize, &filename[0], filenameSize, NULL, NULL);
			}

			result.emplace_back(filename);
			i += tmpSize + 1;
		}

		if (result.size() > 1) {
			for (i = 1; i < result.size(); ++i) {
				result[i] = result[0] + "\\" + result[i];
			}
			result.erase(begin(result));
		}

		return result;
#else
		char buffer[FILE_DIALOG_MAX_BUFFER];
		buffer[0] = '\0';

		std::string cmd = "zenity --file-selection ";
		// The safest separator for multiple selected paths is /, since / can never occur
		// in file names. Only where two paths are concatenated will there be two / following
		// each other.
		if (multiple)
			cmd += "--multiple --separator=\"/\" ";
		if (save)
			cmd += "--save ";
		cmd += "--file-filter=\"";
		for (auto pair : filetypes)
			cmd += "\"*." + pair.first + "\" ";
		cmd += "\"";
		FILE *output = popen(cmd.c_str(), "r");
		if (output == nullptr)
			throw std::runtime_error("popen() failed -- could not launch zenity!");
		while (fgets(buffer, FILE_DIALOG_MAX_BUFFER, output) != NULL)
			;
		pclose(output);
		std::string paths(buffer);
		paths.erase(std::remove(paths.begin(), paths.end(), '\n'), paths.end());

		std::vector<std::string> result;
		while (!paths.empty()) {
			size_t end = paths.find("//");
			if (end == std::string::npos) {
				result.emplace_back(paths);
				paths = "";
			}
			else {
				result.emplace_back(paths.substr(0, end));
				paths = paths.substr(end + 1);
			}
		}

		return result;
#endif
	}

#elif defined (__APPLE__)	
	std::vector<std::string> file_dialog(const std::vector<std::pair<std::string, std::string>> &filetypes, bool save, bool multiple) {
        if (save && multiple) {
            throw std::invalid_argument("save and multiple must not both be true.");
        }


        const int FILE_DIALOG_MAX_BUFFER = 1024;
        char lDialogString [FILE_DIALOG_MAX_BUFFER] = { '\0' };

        strcpy( lDialogString , "osascript ");
        strcat( lDialogString , " -e 'try' -e '" );
        if ( ! multiple )
               strcat( lDialogString , "POSIX path of ( " );
        else
               strcat( lDialogString , "set mylist to " );
        strcat( lDialogString , "choose file " );

        strcat(lDialogString, "with prompt \"") ;
        if (multiple)
            strcat(lDialogString, "Select the file(s) to open") ;
        else
            strcat(lDialogString, "Select the file to open") ;
        strcat(lDialogString, "\" ") ;

//        char const * aDefaultPathAndFile = ".";
//        getPathWithoutFinalSlash( lString , aDefaultPathAndFile ) ;
//        if ( strlen(lString) )
//        {
//                strcat(lDialogString, "default location \"") ;
//                strcat(lDialogString, lString ) ;
//                strcat(lDialogString , "\" " ) ;
//        }

        if (filetypes.size() > 0) {
            strcat(lDialogString , "of type {\"" );
            std::string type = "*." + filetypes[0].first;    // "*.png"
            strcat( lDialogString , type.c_str() + 2 ) ;
            strcat( lDialogString , "\"" ) ;
            for (std::size_t i = 1 ; i < filetypes.size(); ++i) {
                strcat( lDialogString , ",\"" ) ;
                type = "*." + filetypes[i].first;    // "*.png"
                strcat( lDialogString , type.c_str() + 2) ;
                strcat( lDialogString , "\"" ) ;
            }
           strcat( lDialogString , "} " ) ;
        }

        if (multiple)
        {
            strcat( lDialogString , "multiple selections allowed true ' " ) ;
            strcat( lDialogString ,
                            "-e 'set mystring to POSIX path of item 1 of mylist' " );
            strcat( lDialogString ,
                            "-e 'repeat with  i from 2 to the count of mylist' " );
            strcat( lDialogString , "-e 'set mystring to mystring & \"|\"' " );
            strcat( lDialogString ,
            "-e 'set mystring to mystring & POSIX path of item i of mylist' " );
            strcat( lDialogString , "-e 'end repeat' " );
            strcat( lDialogString , "-e 'mystring' " );
        }
        else
            strcat( lDialogString , ")' " ) ;

        strcat(lDialogString, "-e 'on error number -128' " ) ;
        strcat(lDialogString, "-e 'end try'") ;

        std::vector<std::string> files;
        FILE * output = popen( lDialogString , "r" );
        if (!output)
            return files ;

        bool skip_empty_fields = true;
        char seperator = '|';
        char buffer[FILE_DIALOG_MAX_BUFFER] = {'\0'};
        char* p = buffer;
        while ( fgets( p , sizeof( buffer ) , output ) != nullptr )
        {
            std::string sequence(p);
            std::string::size_type pos = sequence.find_last_of('\n');
            if (pos != std::string::npos)
                sequence = sequence.substr(0, pos);
            std::size_t length = sequence.length();
            std::size_t start = 0;
            while (start < length) {
                std::size_t end = sequence.find(seperator, start);
                if (end == std::string::npos) {
                    end = length;
                }
                if (!skip_empty_fields || (end - start > 0)) {
                    files.push_back(sequence.substr(start, end - start));
                }
                start = end + 1;
            }
            p += strlen( p );
        }
        pclose( output ) ;

        return files;
	}
#endif

}<|MERGE_RESOLUTION|>--- conflicted
+++ resolved
@@ -33,23 +33,12 @@
 
 #include <easy3d/file_dialog.h>
 
+
+#if defined(_WIN32)
+#include <Windows.h>
+#else
 #include <algorithm>
 #include <stdexcept>
-
-#if defined(_WIN32)
-#  include <Windows.h>
-#else
-<<<<<<< HEAD
-// #  include <locale.h>
-// #  include <signal.h>
-// #  include <sys/dir.h>
-#  include<stdexcept>
-#  include<algorithm>
-=======
-#  include <locale.h>
-#  include <signal.h>
-#  include <sys/dir.h>
->>>>>>> 630e3529
 #endif
 
 
